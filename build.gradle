--- conflicted
+++ resolved
@@ -7,13 +7,8 @@
     }
 
     dependencies {
-<<<<<<< HEAD
-        classpath 'com.android.tools.build:gradle:8.4.2'
+        classpath 'com.android.tools.build:gradle:8.6.0'
         classpath "org.jetbrains.kotlin:kotlin-gradle-plugin:$kotlin_version"
-=======
-        classpath 'com.android.tools.build:gradle:8.6.0'
-        classpath "org.jetbrains.kotlin:kotlin-gradle-plugin:1.7.20"
->>>>>>> fea4bae9
     }
 }
 
