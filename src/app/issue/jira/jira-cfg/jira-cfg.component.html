<div class="isHideWhenJiraSupport">
  <p>Please <a href="https://chrome.google.com/webstore/detail/super-productivity/ljkbjodfmekklcoibdnhahlaalhihmlb">
    download the chrome extension</a> in order to allow communication with the Jira Api. Note that this doesn\'t work
    for mobile.
  </p>
</div>

<mat-slide-toggle [(ngModel)]="cfg?.isEnabled"
                  style="margin-bottom: 8px;"
                  name="isEnabled"
                  aria-label="Enable Jira integration">
  Enable Jira integration
</mat-slide-toggle>

<form [formGroup]="form"
      class="isShowWhenJiraSupport"
<<<<<<< HEAD
      *ngIf="cfg?.isEnabled"
=======
>>>>>>> 5add8d86
      (ngSubmit)="submit()">

  <div *ngIf="cfg.isEnabled">
    <formly-form [model]="cfg"
                 [fields]="section.items"
                 [options]="options"
                 [form]="form">
    </formly-form>


<<<<<<< HEAD
  <h3 class="sub-section-heading">Transition Handling</h3>
  <mat-slide-toggle [(ngModel)]="cfg?.isTransitionIssuesEnabled"
                    style="margin-bottom: 8px;"
                    name="isTransitionIssuesEnabled"
                    [ngModelOptions]="{standalone: true}"
                    aria-label="Enable Transition Handling">
    Enable Transition Handling
  </mat-slide-toggle>


  <section *ngIf="cfg?.isTransitionIssuesEnabled"
           @expand>
    <input matInput
           #inputEl
           class="border-color-primary"
           placeholder="Search Issues"
           aria-label="Search Issues"
           [matAutocomplete]="autoEl"
           [formControl]="issueSuggestionsCtrl">
=======
    <h3 class="sub-section-heading">Transition Handling</h3>
    <mat-slide-toggle [(ngModel)]="cfg.isTransitionIssuesEnabled"
                      style="margin-bottom: 8px;"
                      name="isTransitionIssuesEnabled"
                      [ngModelOptions]="{standalone: true}"
                      aria-label="Enable Transition Handling">
      Enable Transition Handling
    </mat-slide-toggle>


    <section *ngIf="cfg.isTransitionIssuesEnabled"
             @expand>
      <mat-form-field>
        <input matInput
               #inputEl
               class="border-color-primary"
               placeholder="Select issue to load available transitions"
               aria-label="Select issue to load available transitions"
               [matAutocomplete]="autoEl"
               [formControl]="issueSuggestionsCtrl">
>>>>>>> 5add8d86

        <mat-autocomplete #autoEl="matAutocomplete"
                          (optionSelected)="updateTransitionOptions()"
                          [displayWith]="displayWith"
                          [autoActiveFirstOption]="true">
          <mat-option *ngIf="isLoading"
                      [value]="issueSuggestionsCtrl.value"
                      class="is-loading">
            <mat-spinner diameter="50"></mat-spinner>
          </mat-option>
          <ng-container *ngIf="!isLoading">
            <mat-option *ngFor="let issue of filteredIssueSuggestions"
                        [value]="issue"><span>{{issue?.title}}</span>
            </mat-option>
          </ng-container>
        </mat-autocomplete>
      </mat-form-field>

      <div *ngFor="let opt of cfg.transitionConfig|keyvalue">
        <mat-form-field>
          <label *ngIf="opt.key==='OPEN'">Status for pausing task</label>
          <label *ngIf="opt.key==='IN_PROGRESS'">Status for starting task</label>
          <label *ngIf="opt.key==='DONE'">Status for completing task</label>
          <mat-select [(ngModel)]="cfg.transitionConfig[opt.key]"
                      [ngModelOptions]="{standalone: true}">
            <mat-option value="DO_NOT">Don't transition</mat-option>
            <mat-option value="ALWAYS_ASK">Always open dialog</mat-option>
            <mat-option *ngFor="let transition of cfg.availableTransitions"
                        [value]="transition">
              {{transition.name}}
            </mat-option>
          </mat-select>
        </mat-form-field>
      </div>
      <!--<pre><code>{{availableTransitionsForIssue|json}}</code></pre>-->

    </section>
  </div>

  <div class="controls">
    <button type="submit"
            color="primary"
            class="btn btn-primary submit-button"
            mat-raised-button
            [disabled]="!form.valid">
      <mat-icon>save</mat-icon>
      Save
    </button>
  </div>
</form>

<!--<pre><code>{{cfg|json}}</code></pre>--><|MERGE_RESOLUTION|>--- conflicted
+++ resolved
@@ -5,7 +5,7 @@
   </p>
 </div>
 
-<mat-slide-toggle [(ngModel)]="cfg?.isEnabled"
+<mat-slide-toggle [(ngModel)]="cfg.isEnabled"
                   style="margin-bottom: 8px;"
                   name="isEnabled"
                   aria-label="Enable Jira integration">
@@ -14,10 +14,6 @@
 
 <form [formGroup]="form"
       class="isShowWhenJiraSupport"
-<<<<<<< HEAD
-      *ngIf="cfg?.isEnabled"
-=======
->>>>>>> 5add8d86
       (ngSubmit)="submit()">
 
   <div *ngIf="cfg.isEnabled">
@@ -28,27 +24,6 @@
     </formly-form>
 
 
-<<<<<<< HEAD
-  <h3 class="sub-section-heading">Transition Handling</h3>
-  <mat-slide-toggle [(ngModel)]="cfg?.isTransitionIssuesEnabled"
-                    style="margin-bottom: 8px;"
-                    name="isTransitionIssuesEnabled"
-                    [ngModelOptions]="{standalone: true}"
-                    aria-label="Enable Transition Handling">
-    Enable Transition Handling
-  </mat-slide-toggle>
-
-
-  <section *ngIf="cfg?.isTransitionIssuesEnabled"
-           @expand>
-    <input matInput
-           #inputEl
-           class="border-color-primary"
-           placeholder="Search Issues"
-           aria-label="Search Issues"
-           [matAutocomplete]="autoEl"
-           [formControl]="issueSuggestionsCtrl">
-=======
     <h3 class="sub-section-heading">Transition Handling</h3>
     <mat-slide-toggle [(ngModel)]="cfg.isTransitionIssuesEnabled"
                       style="margin-bottom: 8px;"
@@ -69,7 +44,6 @@
                aria-label="Select issue to load available transitions"
                [matAutocomplete]="autoEl"
                [formControl]="issueSuggestionsCtrl">
->>>>>>> 5add8d86
 
         <mat-autocomplete #autoEl="matAutocomplete"
                           (optionSelected)="updateTransitionOptions()"
