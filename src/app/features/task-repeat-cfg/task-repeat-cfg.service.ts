import { inject, Injectable } from '@angular/core';
import { select, Store } from '@ngrx/store';
import {
  selectAllTaskRepeatCfgs,
  selectTaskRepeatCfgById,
  selectTaskRepeatCfgByIdAllowUndefined,
  selectTaskRepeatCfgsDueOnDayIncludingOverdue,
  selectTaskRepeatCfgsDueOnDayOnly,
} from './store/task-repeat-cfg.reducer';
import {
  addTaskRepeatCfgToTask,
  deleteTaskRepeatCfg,
  deleteTaskRepeatCfgs,
  updateTaskRepeatCfg,
  updateTaskRepeatCfgs,
  upsertTaskRepeatCfg,
} from './store/task-repeat-cfg.actions';
import { Observable } from 'rxjs';
import {
  TaskRepeatCfg,
  TaskRepeatCfgCopy,
  TaskRepeatCfgState,
} from './task-repeat-cfg.model';
import { nanoid } from 'nanoid';
import { DialogConfirmComponent } from '../../ui/dialog-confirm/dialog-confirm.component';
import { MatDialog } from '@angular/material/dialog';
import { T } from '../../t.const';
import { first, take } from 'rxjs/operators';
import { TaskService } from '../tasks/task.service';
import { Task } from '../tasks/task.model';
<<<<<<< HEAD
import { addTask, addSubTask, scheduleTaskWithTime } from '../tasks/store/task.actions';
=======
import { scheduleTaskWithTime } from '../tasks/store/task.actions';
import { TaskSharedActions } from '../../root-store/meta/task-shared.actions';
>>>>>>> 41717e7b
import { WorkContextService } from '../work-context/work-context.service';
import { WorkContextType } from '../work-context/work-context.model';
import { isValidSplitTime } from '../../util/is-valid-split-time';
import { getDateTimeFromClockString } from '../../util/get-date-time-from-clock-string';
import { isSameDay } from '../../util/is-same-day';
import { remindOptionToMilliseconds } from '../tasks/util/remind-option-to-milliseconds';
import { getNewestPossibleDueDate } from './store/get-newest-possible-due-date.util';
import { getWorklogStr } from '../../util/get-work-log-str';

@Injectable({
  providedIn: 'root',
})
export class TaskRepeatCfgService {
  private _store$ = inject<Store<TaskRepeatCfgState>>(Store);
  private _matDialog = inject(MatDialog);
  private _taskService = inject(TaskService);
  private _workContextService = inject(WorkContextService);

  taskRepeatCfgs$: Observable<TaskRepeatCfg[]> = this._store$.pipe(
    select(selectAllTaskRepeatCfgs),
  );

  getRepeatableTasksDueForDayOnly$(dayDate: number): Observable<TaskRepeatCfg[]> {
    // ===> taskRepeatCfgs scheduled for today and not yet created already
    return this._store$.select(selectTaskRepeatCfgsDueOnDayOnly, { dayDate });
  }

  getRepeatableTasksDueForDayIncludingOverdue$(
    dayDate: number,
  ): Observable<TaskRepeatCfg[]> {
    // ===> taskRepeatCfgs scheduled for today and not yet created already
    return this._store$
      .select(selectTaskRepeatCfgsDueOnDayIncludingOverdue, { dayDate })
      .pipe(first());
  }

  getTaskRepeatCfgById$(id: string): Observable<TaskRepeatCfg> {
    return this._store$.select(selectTaskRepeatCfgById, { id });
  }

  getTaskRepeatCfgByIdAllowUndefined$(id: string): Observable<TaskRepeatCfg | undefined> {
    return this._store$.select(selectTaskRepeatCfgByIdAllowUndefined, { id });
  }

  addTaskRepeatCfgToTask(
    taskId: string,
    projectId: string | null,
    taskRepeatCfg: Omit<TaskRepeatCfgCopy, 'id'>,
  ): void {
    const repeatCfgId = nanoid();
    const taskRepeatCfgWithId = {
      ...taskRepeatCfg,
      projectId,
      id: repeatCfgId,
    };
    this._store$.dispatch(
      addTaskRepeatCfgToTask({
        taskRepeatCfg: taskRepeatCfgWithId,
        taskId,
      }),
    );
    if (taskRepeatCfg.subTasks && taskRepeatCfg.subTasks.length > 0) {
      const { subTasks } = this._getTaskRepeatTemplate(taskRepeatCfgWithId);
      subTasks.forEach((subTask) => {
        this._store$.dispatch(
          addSubTask({
            task: {
              ...subTask,
              created: Date.now(),
              dueDay: getWorklogStr(),
            },
            parentId: taskId,
          }),
        );
      });
    }
  }

  deleteTaskRepeatCfg(id: string): void {
    this._store$.dispatch(deleteTaskRepeatCfg({ id }));
  }

  deleteTaskRepeatCfgsNoTaskCleanup(ids: string[]): void {
    this._store$.dispatch(deleteTaskRepeatCfgs({ ids }));
  }

  updateTaskRepeatCfg(
    id: string,
    changes: Partial<TaskRepeatCfg>,
    isUpdateAllTaskInstances: boolean = false,
  ): void {
    this._store$.dispatch(
      updateTaskRepeatCfg({
        taskRepeatCfg: { id, changes },
        isAskToUpdateAllTaskInstances: isUpdateAllTaskInstances,
      }),
    );
  }

  updateTaskRepeatCfgs(ids: string[], changes: Partial<TaskRepeatCfg>): void {
    this._store$.dispatch(updateTaskRepeatCfgs({ ids, changes }));
  }

  upsertTaskRepeatCfg(taskRepeatCfg: TaskRepeatCfg): void {
    this._store$.dispatch(upsertTaskRepeatCfg({ taskRepeatCfg }));
  }

  async createRepeatableTask(
    taskRepeatCfg: TaskRepeatCfg,
    targetDayDate: number,
  ): Promise<void> {
    const actionsForRepeatCfg = await this.getActionsForTaskRepeatCfg(
      taskRepeatCfg,
      targetDayDate,
    );
    actionsForRepeatCfg.forEach((act) => {
      this._store$.dispatch(act);
    });
  }

  deleteTaskRepeatCfgWithDialog(id: string): void {
    this._matDialog
      .open(DialogConfirmComponent, {
        restoreFocus: true,
        data: {
          message: T.F.TASK_REPEAT.D_CONFIRM_REMOVE.MSG,
          okTxt: T.F.TASK_REPEAT.D_CONFIRM_REMOVE.OK,
        },
      })
      .afterClosed()
      .subscribe((isConfirm: boolean) => {
        if (isConfirm) {
          this.deleteTaskRepeatCfg(id);
        }
      });
  }

  // NOTE: there is a duplicate of this in plan-tasks-tomorrow.component

  async getActionsForTaskRepeatCfg(
    taskRepeatCfg: TaskRepeatCfg,
    targetDayDate: number = Date.now(),
  ): // NOTE: updateTaskRepeatCfg missing as there is no way to declare it as action type
  Promise<
    (
<<<<<<< HEAD
      | ReturnType<typeof addTask>
      | ReturnType<typeof addSubTask>
=======
      | ReturnType<typeof TaskSharedActions.addTask>
>>>>>>> 41717e7b
      | ReturnType<typeof updateTaskRepeatCfg>
      | ReturnType<typeof scheduleTaskWithTime>
    )[]
  > {
    // NOTE: there might be multiple configs in case something went wrong
    // we want to move all of them to the archive
    const existingTaskInstances: Task[] = await this._taskService
      .getTasksWithSubTasksByRepeatCfgId$(taskRepeatCfg.id as string)
      .pipe(take(1))
      .toPromise();

    if (!taskRepeatCfg.id) {
      throw new Error('No taskRepeatCfg.id');
    }

    const isCreateNew =
      existingTaskInstances.filter((taskI) => isSameDay(targetDayDate, taskI.created))
        .length === 0;

    if (!isCreateNew) {
      return [];
    }
    const targetCreated = getNewestPossibleDueDate(
      taskRepeatCfg,
      new Date(targetDayDate),
    );
    if (!targetCreated) {
      throw new Error('Unable to getNewestPossibleDueDate()');
    }

    const { task, isAddToBottom, subTasks } = this._getTaskRepeatTemplate(taskRepeatCfg);

    const createNewActions: (
<<<<<<< HEAD
      | ReturnType<typeof addTask>
      | ReturnType<typeof addSubTask>
=======
      | ReturnType<typeof TaskSharedActions.addTask>
>>>>>>> 41717e7b
      | ReturnType<typeof updateTaskRepeatCfg>
      | ReturnType<typeof scheduleTaskWithTime>
    )[] = [
      TaskSharedActions.addTask({
        task: {
          ...task,
          // NOTE if moving this to top isCreateNew check above would not work as intended
          // we use created also for the repeat day label for past tasks
          created: targetCreated.getTime(),
          dueDay: getWorklogStr(targetCreated),
        },
        workContextType: this._workContextService
          .activeWorkContextType as WorkContextType,
        workContextId: this._workContextService.activeWorkContextId as string,
        isAddToBacklog: false,
        isAddToBottom,
      }),
      updateTaskRepeatCfg({
        taskRepeatCfg: {
          id: taskRepeatCfg.id,
          changes: {
            lastTaskCreation: targetDayDate,
          },
        },
      }),
    ];

    // Add subtasks if configured
    if (subTasks && subTasks.length > 0) {
      subTasks.forEach((subTask) => {
        createNewActions.push(
          addSubTask({
            task: {
              ...subTask,
              created: targetCreated.getTime(),
              dueDay: getWorklogStr(targetCreated),
            },
            parentId: task.id,
          }),
        );
      });
    }

    // Schedule if given
    if (isValidSplitTime(taskRepeatCfg.startTime) && taskRepeatCfg.remindAt) {
      const dateTime = getDateTimeFromClockString(
        taskRepeatCfg.startTime as string,
        targetDayDate,
      );
      createNewActions.push(
        scheduleTaskWithTime({
          task,
          dueWithTime: dateTime,
          remindAt: remindOptionToMilliseconds(dateTime, taskRepeatCfg.remindAt),
          isMoveToBacklog: false,
          isSkipAutoRemoveFromToday: true,
        }),
      );
    }

    return createNewActions;
  }

  private _getTaskRepeatTemplate(taskRepeatCfg: TaskRepeatCfg): {
    task: Task;
    isAddToBottom: boolean;
    subTasks: Task[];
  } {
    const mainTask = this._taskService.createNewTaskWithDefaults({
      title: taskRepeatCfg.title,
      additional: {
        repeatCfgId: taskRepeatCfg.id,
        timeEstimate: taskRepeatCfg.defaultEstimate,
        projectId: taskRepeatCfg.projectId || undefined,
        notes: taskRepeatCfg.notes || '',
        // always due for today
        dueDay: getWorklogStr(),
      },
    });

    const subTasks: Task[] = (taskRepeatCfg.subTasks || []).map((subTaskTemplate) =>
      this._taskService.createNewTaskWithDefaults({
        title: subTaskTemplate.title,
        additional: {
<<<<<<< HEAD
          timeEstimate: subTaskTemplate.timeEstimate,
=======
          repeatCfgId: taskRepeatCfg.id,
          timeEstimate: taskRepeatCfg.defaultEstimate || 0,
>>>>>>> 41717e7b
          projectId: taskRepeatCfg.projectId || undefined,
          notes: subTaskTemplate.notes || '',
          isDone: subTaskTemplate.isDone || false,
          dueDay: getWorklogStr(),
        },
      }),
    );

    return {
      task: mainTask,
      isAddToBottom: taskRepeatCfg.order > 0,
      subTasks,
    };
  }
}<|MERGE_RESOLUTION|>--- conflicted
+++ resolved
@@ -28,12 +28,9 @@
 import { first, take } from 'rxjs/operators';
 import { TaskService } from '../tasks/task.service';
 import { Task } from '../tasks/task.model';
-<<<<<<< HEAD
 import { addTask, addSubTask, scheduleTaskWithTime } from '../tasks/store/task.actions';
-=======
 import { scheduleTaskWithTime } from '../tasks/store/task.actions';
 import { TaskSharedActions } from '../../root-store/meta/task-shared.actions';
->>>>>>> 41717e7b
 import { WorkContextService } from '../work-context/work-context.service';
 import { WorkContextType } from '../work-context/work-context.model';
 import { isValidSplitTime } from '../../util/is-valid-split-time';
@@ -179,12 +176,9 @@
   ): // NOTE: updateTaskRepeatCfg missing as there is no way to declare it as action type
   Promise<
     (
-<<<<<<< HEAD
       | ReturnType<typeof addTask>
       | ReturnType<typeof addSubTask>
-=======
       | ReturnType<typeof TaskSharedActions.addTask>
->>>>>>> 41717e7b
       | ReturnType<typeof updateTaskRepeatCfg>
       | ReturnType<typeof scheduleTaskWithTime>
     )[]
@@ -218,12 +212,9 @@
     const { task, isAddToBottom, subTasks } = this._getTaskRepeatTemplate(taskRepeatCfg);
 
     const createNewActions: (
-<<<<<<< HEAD
       | ReturnType<typeof addTask>
       | ReturnType<typeof addSubTask>
-=======
       | ReturnType<typeof TaskSharedActions.addTask>
->>>>>>> 41717e7b
       | ReturnType<typeof updateTaskRepeatCfg>
       | ReturnType<typeof scheduleTaskWithTime>
     )[] = [
@@ -308,12 +299,9 @@
       this._taskService.createNewTaskWithDefaults({
         title: subTaskTemplate.title,
         additional: {
-<<<<<<< HEAD
           timeEstimate: subTaskTemplate.timeEstimate,
-=======
           repeatCfgId: taskRepeatCfg.id,
           timeEstimate: taskRepeatCfg.defaultEstimate || 0,
->>>>>>> 41717e7b
           projectId: taskRepeatCfg.projectId || undefined,
           notes: subTaskTemplate.notes || '',
           isDone: subTaskTemplate.isDone || false,
