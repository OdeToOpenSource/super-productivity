--- conflicted
+++ resolved
@@ -179,11 +179,7 @@
           // TODO automatize
           this._noteService.loadStateForProject(projectId),
           this._bookmarkService.loadStateForProject(projectId),
-<<<<<<< HEAD
-=======
-          this._attachmentService.loadStateForProject(projectId),
           this._tagService.loadStateForProject(projectId),
->>>>>>> fe71353d
           this._taskService.loadStateForProject(projectId),
           this._metricService.loadStateForProject(projectId),
           this._improvementService.loadStateForProject(projectId),
