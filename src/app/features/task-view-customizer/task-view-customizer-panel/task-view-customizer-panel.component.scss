.customizer-panel {
  padding: 8px 0;
  position: absolute;
  top: 10px;
  right: 10px;
  bottom: 10px;
  left: 10px;
  display: flex;
  flex-direction: column;

  h3 {
    text-align: center;
<<<<<<< HEAD
    color: var(--theme-text-color);
=======
>>>>>>> 5d831d02
    margin-bottom: 20px;
  }

  .form-group {
    margin-bottom: 15px;
    display: flex;
    flex-direction: column;

    label {
      margin-bottom: 5px;
<<<<<<< HEAD
      color: var(--theme-text-color);
=======
>>>>>>> 5d831d02
    }

    mat-form-field {
      width: 100%;
    }

    mat-slide-toggle {
      align-self: flex-start;
    }
  }
}<|MERGE_RESOLUTION|>--- conflicted
+++ resolved
@@ -10,10 +10,6 @@
 
   h3 {
     text-align: center;
-<<<<<<< HEAD
-    color: var(--theme-text-color);
-=======
->>>>>>> 5d831d02
     margin-bottom: 20px;
   }
 
@@ -24,10 +20,6 @@
 
     label {
       margin-bottom: 5px;
-<<<<<<< HEAD
-      color: var(--theme-text-color);
-=======
->>>>>>> 5d831d02
     }
 
     mat-form-field {
