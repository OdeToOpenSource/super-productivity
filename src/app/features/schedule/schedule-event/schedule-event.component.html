<div class="ico-wrapper">
  @switch (icoType) {
    <!-- -->
    @case ('REPEAT') {
      <mat-icon
        svgIcon="repeat"
        class="ico"
        inline="true"
      ></mat-icon>
    }
    @case ('PLANNED_FOR_DAY') {
      <div class="day-of-month">{{ se.dayOfMonth }}</div>
    }
    @case ('SCHEDULED_TASK') {
      @if (task.reminderId) {
        <mat-icon
          class="ico"
          inline="true"
          >alarm
        </mat-icon>
      } @else {
        <mat-icon
          class="ico"
          inline="true"
          >schedule
        </mat-icon>
      }
    }
    @case ('FLOW') {
      <!--<div class="fake-ico">~</div>-->
      <mat-icon
        class="ico"
        inline="true"
        >wb_sunny
      </mat-icon>
    }
    @case ('LUNCH_BREAK') {
      <mat-icon
        class="ico"
        inline="true"
        >restaurant
      </mat-icon>
    }
    @case ('CAL_PROJECTION') {
      <mat-icon>{{ $any(se.data)?.icon || 'event' }}</mat-icon>
      <mat-icon>add</mat-icon>
    }
    <!--- --->
    @default {}
    <!--- --->
  }
  <!--- -->

  @if (
    se.type === SVEType.ScheduledTask || se.type === SVEType.ScheduledRepeatProjection
  ) {
    <div class="time-badge">{{ scheduledClockStr }}</div>
  }
</div>
<!-- -->

<div class="title">
  <!--  {{ se.data['plannedForDay'] }}-->
  <!--  {{ scheduledClockStr }}-->
  <!--  {{se.id}} __ {{se.data?.id}} __-->
  <!-- -->

  @if (
    se.type === SVEType.SplitTaskContinuedLast ||
    se.type === SVEType.SplitTaskContinued ||
    se.type === SVEType.RepeatProjectionSplitContinued ||
    se.type === SVEType.RepeatProjectionSplitContinuedLast
  ) {
    ...
    <!-- -->
  } @else {
<<<<<<< HEAD
    @if (isMonthView) {
      {{ title }}
    } @else {
      {{ title }}
      {{ task?.dueDay }}
    }
=======
    {{ title }}
>>>>>>> c71a7d48
  }
</div>

@if (task) {
  <task-context-menu
    #taskContextMenu
    [task]="task"
  ></task-context-menu>
}<|MERGE_RESOLUTION|>--- conflicted
+++ resolved
@@ -74,16 +74,13 @@
     ...
     <!-- -->
   } @else {
-<<<<<<< HEAD
     @if (isMonthView) {
       {{ title }}
-    } @else {
+    }
+    @else {
       {{ title }}
       {{ task?.dueDay }}
     }
-=======
-    {{ title }}
->>>>>>> c71a7d48
   }
 </div>
 
