import { FormlyFieldConfig } from '@ngx-formly/core';
import { ProjectCfgFormKey } from '../project/project.model';
import { LanguageCode, MODEL_VERSION_KEY } from '../../app.constants';
<<<<<<< HEAD
import { SyncProvider } from '../../imex/sync/sync-provider.model';

export type KeyboardConfig = Readonly<{
  globalShowHide: string | null,
  globalAddNote: string | null,
  globalAddTask: string | null,
  toggleBacklog: string | null,
  goToWorkView: string | null,
  // goToFocusMode: string|null,
  // goToDailyAgenda: string|null,
  goToSettings: string | null,
  addNewTask: string | null,
  globalToggleTaskStart: string | null,
  showHelp: string | null,
  addNewNote: string | null,
  openProjectNotes: string | null,
  toggleBookmarks: string | null;
  openDistractionPanel: string | null,
  zoomIn: string | null,
  zoomOut: string | null,
  zoomDefault: string | null,
  taskEditTitle: string | null,
  taskToggleAdditionalInfoOpen: string | null,
  taskOpenEstimationDialog: string | null,
  taskToggleDone: string | null,
  taskAddSubTask: string | null,
  taskMoveToProject: string | null,
  taskDelete: string | null,
  taskSchedule: string | null,
  selectPreviousTask: string | null,
  selectNextTask: string | null,
  moveTaskUp: string | null,
  moveTaskDown: string | null,
  moveToBacklog: string | null,
  moveToTodaysTasks: string | null,
  expandSubTasks: string | null,
  collapseSubTasks: string | null,
  togglePlay: string | null,
}>;
=======
import { KeyboardConfig } from './keyboard-config.model';
>>>>>>> 3c1bf93f

export type MiscConfig = Readonly<{
  isDarkMode: boolean;
  isAutMarkParentAsDone: boolean;
  isAutoStartNextTask: boolean;
  isConfirmBeforeExit: boolean;
  isNotifyWhenTimeEstimateExceeded: boolean;
  isTurnOffMarkdown: boolean;
  isAutoAddWorkedOnToToday: boolean;
  isDisableInitialDialog: boolean;
  defaultProjectId: string | null;
  firstDayOfWeek: number;
}>;

export type EvaluationConfig = Readonly<{
  isHideEvaluationSheet: boolean;
}>;

export type IdleConfig = Readonly<{
  isEnableIdleTimeTracking: boolean;
  isUnTrackedIdleResetsBreakTimer: boolean;
  minIdleTime: number;
  isOnlyOpenIdleWhenCurrentTask: boolean;
}>;

export type TakeABreakConfig = Readonly<{
  isTakeABreakEnabled: boolean;
  isLockScreen: boolean;
  isFocusWindow: boolean;
  takeABreakMessage: string;
  takeABreakMinWorkingTime: number;
  motivationalImg: string | null;
}>;

export type PomodoroConfig = Readonly<{
  isEnabled: boolean;
  isStopTrackingOnBreak: boolean;
  isStopTrackingOnLongBreak: boolean;
  isManualContinue: boolean;
  isPlaySound: boolean;
  isPlaySoundAfterBreak: boolean;
  // isGoToWorkView: boolean;
  isPlayTick: boolean;

  duration: number;
  breakDuration: number;
  longerBreakDuration: number;
  cyclesBeforeLongerBreak: number;
}>;

// NOTE: needs to be writable due to how we use it
export interface GoogleDriveSyncConfig {
  isAutoLogin: boolean;
  isAutoSyncToRemote: boolean;
  isNotifyOnSync: boolean;
  isLoadRemoteDataOnStartup: boolean;

  isCompressData: boolean;
  syncFileName: string;
  _syncFileNameForBackupDocId: string | null;
  _backupDocId: string | null;
}

export interface DropboxSyncConfig {
  authCode: string | null;
  accessToken: string | null;
}

export interface WebDavConfig {
  baseUrl: string | null;
  userName: string | null;
  password: string | null;
  syncFilePath: string | null;
}

export type LocalBackupConfig = Readonly<{
  isEnabled: boolean,
}>;

export type LanguageConfig = Readonly<{
  lng: LanguageCode | null,
}>;

export type SoundConfig = Readonly<{
  isPlayDoneSound: boolean;
  isIncreaseDoneSoundPitch: boolean;
  doneSound: string;
  volume: number;
}>;

export type SyncConfig = Readonly<{
  isEnabled: boolean;
  syncProvider: SyncProvider | null,
  syncInterval: number,

  dropboxSync: DropboxSyncConfig;
  googleDriveSync: GoogleDriveSyncConfig;
  webDav: WebDavConfig;
}>;

export type TrackingReminderConfig = Readonly<{
  isEnabled: boolean;
  isShowOnMobile: boolean;
  minTime: number;
}>;

export type GlobalConfigState = Readonly<{
  lang: LanguageConfig;
  misc: MiscConfig;
  evaluation: EvaluationConfig;
  idle: IdleConfig;
  takeABreak: TakeABreakConfig;
  pomodoro: PomodoroConfig;
  keyboard: KeyboardConfig;
  localBackup: LocalBackupConfig;
  sound: SoundConfig;
  trackingReminder: TrackingReminderConfig;

  sync: SyncConfig;

  [MODEL_VERSION_KEY]?: number;
}>;

export type GlobalConfigSectionKey = keyof GlobalConfigState | 'EMPTY';

export type GlobalSectionConfig
  = MiscConfig
  | PomodoroConfig
  | DropboxSyncConfig
  | KeyboardConfig
  ;
type Omit<T, K extends keyof T> = Pick<T, Exclude<keyof T, K>>;

export interface LimitedFormlyFieldConfig<FormModel> extends Omit<FormlyFieldConfig, 'key'> {
  key?: keyof FormModel;
}

export type CustomCfgSection =
  'FILE_IMPORT_EXPORT'
  | 'SYNC'
  | 'JIRA_CFG'
  | 'SIMPLE_COUNTER_CFG';

// Intermediate model
export interface ConfigFormSection<FormModel> {
  title: string;
  key: GlobalConfigSectionKey | ProjectCfgFormKey;
  help?: string;
  helpArr?: { h?: string; p: string; p2?: string; p3?: string; p4?: string; }[];
  customSection?: CustomCfgSection;
  items?: LimitedFormlyFieldConfig<FormModel>[];
  isElectronOnly?: boolean;
}

export interface GenericConfigFormSection extends Omit<ConfigFormSection<unknown>, 'items'> {
  items?: FormlyFieldConfig[];
}

export type ConfigFormConfig = Readonly<GenericConfigFormSection[]>;

<|MERGE_RESOLUTION|>--- conflicted
+++ resolved
@@ -1,49 +1,8 @@
 import { FormlyFieldConfig } from '@ngx-formly/core';
 import { ProjectCfgFormKey } from '../project/project.model';
 import { LanguageCode, MODEL_VERSION_KEY } from '../../app.constants';
-<<<<<<< HEAD
 import { SyncProvider } from '../../imex/sync/sync-provider.model';
-
-export type KeyboardConfig = Readonly<{
-  globalShowHide: string | null,
-  globalAddNote: string | null,
-  globalAddTask: string | null,
-  toggleBacklog: string | null,
-  goToWorkView: string | null,
-  // goToFocusMode: string|null,
-  // goToDailyAgenda: string|null,
-  goToSettings: string | null,
-  addNewTask: string | null,
-  globalToggleTaskStart: string | null,
-  showHelp: string | null,
-  addNewNote: string | null,
-  openProjectNotes: string | null,
-  toggleBookmarks: string | null;
-  openDistractionPanel: string | null,
-  zoomIn: string | null,
-  zoomOut: string | null,
-  zoomDefault: string | null,
-  taskEditTitle: string | null,
-  taskToggleAdditionalInfoOpen: string | null,
-  taskOpenEstimationDialog: string | null,
-  taskToggleDone: string | null,
-  taskAddSubTask: string | null,
-  taskMoveToProject: string | null,
-  taskDelete: string | null,
-  taskSchedule: string | null,
-  selectPreviousTask: string | null,
-  selectNextTask: string | null,
-  moveTaskUp: string | null,
-  moveTaskDown: string | null,
-  moveToBacklog: string | null,
-  moveToTodaysTasks: string | null,
-  expandSubTasks: string | null,
-  collapseSubTasks: string | null,
-  togglePlay: string | null,
-}>;
-=======
 import { KeyboardConfig } from './keyboard-config.model';
->>>>>>> 3c1bf93f
 
 export type MiscConfig = Readonly<{
   isDarkMode: boolean;
@@ -183,7 +142,6 @@
 
 export type CustomCfgSection =
   'FILE_IMPORT_EXPORT'
-  | 'SYNC'
   | 'JIRA_CFG'
   | 'SIMPLE_COUNTER_CFG';
 
