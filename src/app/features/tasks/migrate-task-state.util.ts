--- conflicted
+++ resolved
@@ -42,9 +42,6 @@
   });
 };
 
-<<<<<<< HEAD
-const _addNewIssueFields = (task: Task): Task => {
-=======
 const _addTagIds = (task: Task): Task => {
   return (task.hasOwnProperty('tagIds'))
     ? task
@@ -54,8 +51,7 @@
     };
 };
 
-const _addNewIssueFields = (task: Task, projectId: string): Task => {
->>>>>>> fe71353d
+const _addNewIssueFields = (task: Task): Task => {
   if (!task.hasOwnProperty('issueLastUpdated')) {
     return (task.issueId !== null)
       ? {
