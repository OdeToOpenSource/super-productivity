--- conflicted
+++ resolved
@@ -268,16 +268,4 @@
 export const PluginLog = Log.withContext('plugin');
 export const IssueLog = Log.withContext('issue');
 export const DroidLog = Log.withContext('droid');
-<<<<<<< HEAD
-export const TaskLog = Log.withContext('task');
-
-export const downloadLogs = async (): Promise<void> => {
-  try {
-    await download('SP-logs.json', Log.exportLogHistory());
-  } catch (error) {
-    Log.err('Failed to download logs:', error);
-  }
-};
-=======
-export const TaskLog = Log.withContext('task');
->>>>>>> 9b5634ae
+export const TaskLog = Log.withContext('task');