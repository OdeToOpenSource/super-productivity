--- conflicted
+++ resolved
@@ -135,11 +135,6 @@
 
   private _processInput(strVal: string): void {
     try {
-<<<<<<< HEAD
-      const regex = /(^\d+h(?: \d+m)?$)|(^\d+m$)/;
-      // If input is without unit like 1h, 2m, 3h 30m, etc, return
-      if (!regex.test(strVal)) {
-=======
       // Convert input string to milliseconds
       const ms = strVal ? this._strToMs(strVal) : 0;
 
@@ -149,11 +144,9 @@
       // don't interrupt typing for input without unit e.g. "32", "2h 32"
       // but allow zero values with units to pass through
       if (!isZeroWithUnit && strVal !== this._msToStr(ms)) {
->>>>>>> 8acea4c7
         return;
       }
-      // Convert input string to milliseconds
-      const ms = strVal ? this._strToMs(strVal) : 0;
+
       // Update internal state and notify form control
       this._msValue = ms;
       if (!this._previousMsValue || this._previousMsValue !== this._msValue) {
